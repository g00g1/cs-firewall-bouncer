//go:build linux
// +build linux

package nftables

import (
	"encoding/json"
	"fmt"
	"os/exec"
	"time"

	log "github.com/sirupsen/logrus"

	"github.com/crowdsecurity/cs-firewall-bouncer/pkg/metrics"
)

type Counter struct {
	Nftables []struct {
		Rule struct {
			Expr []struct {
				Counter *struct {
					Packets int `json:"packets"`
					Bytes   int `json:"bytes"`
				} `json:"counter,omitempty"`
			} `json:"expr"`
		} `json:"rule,omitempty"`
	} `json:"nftables"`
}

type Set struct {
	Nftables []struct {
		Set struct {
			Elem []struct {
				Elem struct{} `json:"elem"`
			} `json:"elem"`
		} `json:"set,omitempty"`
	} `json:"nftables"`
}

func (c *nftContext) collectDroppedPackets(path string, chain string) (int, int, error) {
	cmd := exec.Command(path, "-j", "list", "chain", c.ipFamily(), c.tableName, chain)

	out, err := cmd.CombinedOutput()
	if err != nil {
		return 0, 0, fmt.Errorf("while running %s: %w", cmd.String(), err)
	}

	parsedOut := Counter{}
	if err := json.Unmarshal(out, &parsedOut); err != nil {
		return 0, 0, err
	}

	for _, r := range parsedOut.Nftables {
		for _, expr := range r.Rule.Expr {
			if expr.Counter != nil {
				return expr.Counter.Packets, expr.Counter.Bytes, nil
			}
		}
	}

	return 0, 0, nil
}

func (c *nftContext) ipFamily() string {
	return c.version
}

func (c *nftContext) collectActiveBannedIPs(path string) (int, error) {
	cmd := exec.Command(path, "-j", "list", "set", c.ipFamily(), c.tableName, c.blacklist)

	out, err := cmd.CombinedOutput()
	if err != nil {
		return 0, fmt.Errorf("while running %s: %w", cmd.String(), err)
	}

	set := Set{}
	if err := json.Unmarshal(out, &set); err != nil {
		return 0, err
	}

	ret := 0
	for _, r := range set.Nftables {
		ret += len(r.Set.Elem)
	}

	return ret, nil
}

func (c *nftContext) collectDropped(path string, droppedPackets *int, droppedBytes *int, banned *int) {
	if c.conn == nil {
		return
	}

	if c.setOnly {
		pkt, byt, err := c.collectDroppedPackets(path, c.chainName)
		if err != nil {
			log.Errorf("can't collect dropped packets for %s from nft: %s", c.version, err)
		}
<<<<<<< HEAD
		*droppedPackets += pkt
		*droppedBytes += byt
=======

		droppedPackets += pkt
		droppedBytes += byt
>>>>>>> e5b565f5
	} else {
		pkt, byt, err := c.collectDroppedPackets(path, c.chainName+"-"+c.hook)
		if err != nil {
			log.Errorf("can't collect dropped packets for %s from nft: %s", c.version, err)
		}
		*droppedPackets += pkt
		*droppedBytes += byt
	}

	tmpBanned, err := c.collectActiveBannedIPs(path)
	if err != nil {
		log.Errorf("can't collect total banned IPs for %s from nft: %s", c.version, err)
	} else {
		*banned += tmpBanned
	}
}

func (n *nft) CollectMetrics() {
	path, err := exec.LookPath("nft")
	if err != nil {
		log.Error("can't monitor dropped packets: ", err)
		return
	}

	cmd := exec.Command(path, "-j", "list", "tables")

	_, err = cmd.CombinedOutput()
	if err != nil {
		log.Warningf("nft -j is not supported (requires 0.9.7), nftables metrics are disabled")
		return
	}

	t := time.NewTicker(metrics.MetricCollectionInterval)

	for range t.C {
		var ip4DroppedPackets, ip4DroppedBytes, bannedIP4,
			ip6DroppedPackets, ip6DroppedBytes, bannedIP6 int

		for _, context := range n.contexts {
			if context.version == "ip" {
				context.collectDropped(path, &ip4DroppedPackets, &ip4DroppedBytes, &bannedIP4)
			} else if context.version == "ip6" {
				context.collectDropped(path, &ip6DroppedPackets, &ip6DroppedBytes, &bannedIP6)
			}
		}

		metrics.TotalDroppedPackets.Set(float64(ip4DroppedPackets + ip6DroppedPackets))
		metrics.TotalDroppedBytes.Set(float64(ip6DroppedBytes + ip4DroppedBytes))
		metrics.TotalActiveBannedIPs.Set(float64(bannedIP4 + bannedIP6))
	}
}<|MERGE_RESOLUTION|>--- conflicted
+++ resolved
@@ -96,14 +96,8 @@
 		if err != nil {
 			log.Errorf("can't collect dropped packets for %s from nft: %s", c.version, err)
 		}
-<<<<<<< HEAD
 		*droppedPackets += pkt
 		*droppedBytes += byt
-=======
-
-		droppedPackets += pkt
-		droppedBytes += byt
->>>>>>> e5b565f5
 	} else {
 		pkt, byt, err := c.collectDroppedPackets(path, c.chainName+"-"+c.hook)
 		if err != nil {
